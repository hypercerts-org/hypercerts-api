--- conflicted
+++ resolved
@@ -17,11 +17,8 @@
 import type { DataDatabase as KyselyDataDatabase } from "../types/kyselySupabaseData.js";
 import { BaseArgs } from "../graphql/schemas/args/baseArgs.js";
 import { kyselyData } from "../client/kysely.js";
-<<<<<<< HEAD
 import { BaseSupabaseService } from "./BaseSupabaseService.js";
-=======
 import { jsonArrayFrom } from "kysely/helpers/postgres";
->>>>>>> cbefb227
 
 @singleton()
 export class SupabaseDataService extends BaseSupabaseService<KyselyDataDatabase> {
@@ -497,150 +494,4 @@
         throw new Error(`Table ${tableName.toString()} not found`);
     }
   }
-<<<<<<< HEAD
-=======
-
-  // Generalized query builder and handler of filter, sort, and pagination
-  handleGetData<
-    DB extends KyselyDataDatabase,
-    T extends keyof DB & string,
-    A extends object,
-  >(
-    tableName: T,
-    args: BaseArgs<A> & {
-      first?: number;
-      offset?: number;
-    },
-  ) {
-    let query = this.getDataQuery(tableName, args);
-    // console.log(query.compile().sql);
-
-    const { where, first, offset, sort } = args;
-    const eb = expressionBuilder(query);
-
-    if (where) {
-      query = query.where(
-        eb.and(
-          Object.entries(where).flatMap(([column, value]) => {
-            if (!column || !value) return [];
-
-            if (typeof value === "object" && !Array.isArray(value)) {
-              return Object.entries(value).flatMap(([_column, _value]) => {
-                if (!_column || !_value) return [];
-
-                const res = generateFilterValues(column, _column, _value);
-                if (res.length > 0) {
-                  return eb(
-                    `${tableName.toString()}.${res[0]}`,
-                    res[1],
-                    res[2],
-                  );
-                }
-
-                const filters = [];
-                for (const [operator, operand] of Object.entries(_value)) {
-                  if (!operand) continue;
-
-                  const _table = column;
-
-                  const [_col, _symbol, _input] = generateFilterValues(
-                    `${_table}.${_column}`,
-                    operator,
-                    operand,
-                  );
-
-                  filters.push(eb(_col, _symbol, _input));
-                }
-
-                return filters.flat();
-              });
-            }
-
-            return column && value ? eb(column, "=", value) : [];
-          }),
-        ),
-      );
-    }
-
-    if (sort) {
-      if (sort?.by) {
-        const { by } = sort;
-        for (const [column, direction] of Object.entries(by)) {
-          if (!column || !direction) continue;
-
-          const dir: "asc" | "desc" =
-            direction === SortOrder.ascending ? "asc" : "desc";
-
-          query = query.orderBy(column, dir);
-        }
-      }
-    }
-
-    if (first) query = query.limit(first);
-    if (offset) query = query.offset(offset);
-
-    return query;
-  }
-
-  handleGetCount<
-    DB extends KyselyDataDatabase,
-    T extends keyof DB & string,
-    A extends object,
-  >(
-    tableName: T,
-    args: BaseArgs<A> & {
-      first?: number;
-      offset?: number;
-    },
-  ) {
-    let query = this.getCountQuery(tableName, args);
-
-    const { where } = args;
-    const eb = expressionBuilder(query);
-
-    if (where) {
-      query = query.where(
-        eb.and(
-          Object.entries(where).flatMap(([column, value]) => {
-            if (!column || !value) return [];
-
-            if (typeof value === "object" && !Array.isArray(value)) {
-              return Object.entries(value).flatMap(([_column, _value]) => {
-                if (!_column || !_value) return [];
-
-                const res = generateFilterValues(column, _column, _value);
-                if (res.length > 0) {
-                  return eb(
-                    `${tableName.toString()}.${res[0]}`,
-                    res[1],
-                    res[2],
-                  );
-                }
-
-                const filters = [];
-                for (const [operator, operand] of Object.entries(_value)) {
-                  if (!operand) continue;
-
-                  const _table = column;
-
-                  const [_col, _symbol, _input] = generateFilterValues(
-                    `${_table}.${_column}`,
-                    operator,
-                    operand,
-                  );
-                  filters.push(eb(_col, _symbol, _input));
-                }
-
-                return filters.flat();
-              });
-            }
-            return column && value ? eb(column, "=", value) : [];
-          }),
-        ),
-      );
-    }
-
-    return query;
-  }
->>>>>>> cbefb227
 }