import {
  EOACreateOrderRequest,
  MultisigCreateOrderRequest,
} from "./schemas.js";
import { MarketplaceStrategy } from "./MarketplaceStrategy.js";
import EOACreateOrderStrategy from "./EOACreateOrderStrategy.js";
import MultisigCreateOrderStrategy from "./MultisigCreateOrderStrategy.js";
import { container } from "tsyringe";

<<<<<<< HEAD
export function createMarketplaceStrategy(
  request: MultisigCreateOrderRequest | EOACreateOrderRequest,
): MarketplaceStrategy {
  switch (request.type) {
    case "eoa": {
      return container.resolve(EOACreateOrderStrategy).initialize(request);
    }
    case "multisig": {
      return container.resolve(MultisigCreateOrderStrategy).initialize(request);
    }
=======
export function createMarketplaceStrategy({
  type,
  ...request
}: MultisigCreateOrderRequest | EOACreateOrderRequest): MarketplaceStrategy {
  switch (type) {
    case "eoa":
      return new EOACreateOrderStrategy(
        request as Omit<EOACreateOrderRequest, "type">,
      );
    case "multisig":
      return new MultisigCreateOrderStrategy(
        request as Omit<MultisigCreateOrderRequest, "type">,
      );
>>>>>>> 54d79c80
    default:
      throw new Error("Invalid marketplace request type");
  }
}<|MERGE_RESOLUTION|>--- conflicted
+++ resolved
@@ -7,32 +7,17 @@
 import MultisigCreateOrderStrategy from "./MultisigCreateOrderStrategy.js";
 import { container } from "tsyringe";
 
-<<<<<<< HEAD
 export function createMarketplaceStrategy(
-  request: MultisigCreateOrderRequest | EOACreateOrderRequest,
+  type,
+  ...request: MultisigCreateOrderRequest | EOACreateOrderRequest,
 ): MarketplaceStrategy {
-  switch (request.type) {
+  switch (type) {
     case "eoa": {
-      return container.resolve(EOACreateOrderStrategy).initialize(request);
+      return container.resolve(EOACreateOrderStrategy).initialize(request as Omit<EOACreateOrderRequest, "type">);
     }
     case "multisig": {
-      return container.resolve(MultisigCreateOrderStrategy).initialize(request);
+      return container.resolve(MultisigCreateOrderStrategy).initialize(request as Omit<MultisigCreateOrderRequest, "type">);
     }
-=======
-export function createMarketplaceStrategy({
-  type,
-  ...request
-}: MultisigCreateOrderRequest | EOACreateOrderRequest): MarketplaceStrategy {
-  switch (type) {
-    case "eoa":
-      return new EOACreateOrderStrategy(
-        request as Omit<EOACreateOrderRequest, "type">,
-      );
-    case "multisig":
-      return new MultisigCreateOrderStrategy(
-        request as Omit<MultisigCreateOrderRequest, "type">,
-      );
->>>>>>> 54d79c80
     default:
       throw new Error("Invalid marketplace request type");
   }
