--- conflicted
+++ resolved
@@ -32,26 +32,19 @@
 
 @injectable()
 export default class MultisigCreateOrderStrategy extends MarketplaceStrategy {
-<<<<<<< HEAD
   private safeApiKit!: SafeApiKit.default;
-  private request!: MultisigCreateOrderRequest;
+  private request!: Omit<MultisigCreateOrderRequest, "type">;
 
   constructor(
     @inject(MarketplaceOrdersService)
     private readonly marketplaceOrdersService: MarketplaceOrdersService,
     @inject(SignatureRequestsService)
     private readonly signatureRequestsService: SignatureRequestsService,
-=======
-  private readonly safeApiKit: SafeApiKit.default;
-
-  constructor(
-    private readonly request: Omit<MultisigCreateOrderRequest, "type">,
->>>>>>> 54d79c80
   ) {
     super();
   }
 
-  initialize(request: MultisigCreateOrderRequest): this {
+  initialize(request: Omit<MultisigCreateOrderRequest, "type">): this {
     this.safeApiKit = SafeApiStrategyFactory.getStrategy(
       request.chainId,
     ).createInstance();
